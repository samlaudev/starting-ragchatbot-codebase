[project]
name = "starting-codebase"
version = "0.1.0"
description = "Add your description here"
readme = "README.md"
requires-python = ">=3.13"
dependencies = [
    "chromadb==1.0.15",
    "zai-sdk>=0.0.3.3", # 修复：从 zhipuai 改为 zai-sdk
    "sentence-transformers==5.0.0",
    "fastapi==0.116.1",
    "uvicorn==0.35.0",
    "python-multipart==0.0.20",
    "python-dotenv==1.1.1",
    "pytest>=8.4.1",
<<<<<<< HEAD
    "black>=25.1.0",
    "isort>=6.0.1",
    "flake8>=7.3.0",
    "mypy>=1.17.1",
]

[tool.black]
line-length = 88
target-version = ['py313']
include = '\.pyi?$'
extend-exclude = '''
/(
  # directories
  \.eggs
  | \.git
  | \.hg
  | \.mypy_cache
  | \.tox
  | \.venv
  | build
  | dist
)/
'''

[tool.isort]
profile = "black"
multi_line_output = 3
include_trailing_comma = true
force_grid_wrap = 0
use_parentheses = true
ensure_newline_before_comments = true
line_length = 88

[tool.flake8]
max-line-length = 88
extend-ignore = ["E203", "W503"]
exclude = [
    ".git",
    "__pycache__",
    "build",
    "dist",
    ".venv",
    ".eggs",
    "*.egg-info"
]

[tool.mypy]
python_version = "3.13"
warn_return_any = true
warn_unused_configs = true
disallow_untyped_defs = true
disallow_incomplete_defs = true
check_untyped_defs = true
disallow_untyped_decorators = true
no_implicit_optional = true
warn_redundant_casts = true
warn_unused_ignores = true
warn_no_return = true
warn_unreachable = true
strict_equality = true
=======
]

[tool.pytest.ini_options]
testpaths = ["backend/tests"]
python_files = ["test_*.py"]
python_classes = ["Test*"]
python_functions = ["test_*"]
addopts = [
    "-v",
    "--tb=short",
    "--strict-markers",
    "--disable-warnings",
    "--color=yes"
]
markers = [
    "slow: marks tests as slow (deselect with '-m \"not slow\"')",
    "integration: marks tests as integration tests",
    "unit: marks tests as unit tests",
    "api: marks tests as API tests",
]
filterwarnings = [
    "ignore::DeprecationWarning",
    "ignore::PendingDeprecationWarning",
    "ignore::UserWarning",
    "ignore::ResourceWarning",
]
>>>>>>> ff6cff28
<|MERGE_RESOLUTION|>--- conflicted
+++ resolved
@@ -13,7 +13,6 @@
     "python-multipart==0.0.20",
     "python-dotenv==1.1.1",
     "pytest>=8.4.1",
-<<<<<<< HEAD
     "black>=25.1.0",
     "isort>=6.0.1",
     "flake8>=7.3.0",
@@ -74,8 +73,6 @@
 warn_no_return = true
 warn_unreachable = true
 strict_equality = true
-=======
-]
 
 [tool.pytest.ini_options]
 testpaths = ["backend/tests"]
@@ -100,5 +97,4 @@
     "ignore::PendingDeprecationWarning",
     "ignore::UserWarning",
     "ignore::ResourceWarning",
-]
->>>>>>> ff6cff28
+]